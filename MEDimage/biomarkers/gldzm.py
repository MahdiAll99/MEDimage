--- conflicted
+++ resolved
@@ -370,7 +370,6 @@
     # COMPUTING TEXTURES
 
     # Small distance emphasis
-<<<<<<< HEAD
     gldzm_features['Fdzm_sde'] = (np.matmul(pd, np.transpose(np.power(1.0/np.array(c_vect), 2))))
 
     # Large distance emphasis
@@ -396,81 +395,31 @@
 
     # Gray level non-uniformity
     gldzm_features['Fdzm_glnu'] = np.sum(np.power(pg, 2)) * ns
-=======
-    gldzm_features['Fdzm_sde'] = (np.matmul(pd, np.transpose(np.power(
-        1.0/np.array(c_vect), 2))))
-
-    # Large distance emphasis
-    gldzm_features['Fdzm_lde'] = (np.matmul(pd, np.transpose(np.power(
-        np.array(c_vect), 2))))
-
-    # Low grey level zone emphasis
-    gldzm_features['Fdzm_lgze'] = np.matmul(pg, np.transpose(np.power(
-        1.0/np.array(r_vect), 2)))
-
-    # High grey level zone emphasis
-    gldzm_features['Fdzm_hgze'] = np.matmul(pg, np.transpose(np.power(
-        np.array(r_vect), 2)))
-
-    # Small distance low grey level emphasis
-    gldzm_features['Fdzm_sdlge'] = np.sum(np.sum(gldzm*(np.power(
-        1.0/r_mat, 2))*(np.power(1.0/c_mat, 2))))
-
-    # Small distance high grey level emphasis
-    gldzm_features['Fdzm_sdhge'] = np.sum(np.sum(gldzm*(np.power(
-        r_mat, 2))*(np.power(1.0/c_mat, 2))))
-
-    # Large distance low grey levels emphasis
-    gldzm_features['Fdzm_ldlge'] = np.sum(np.sum(gldzm*(np.power(
-        1.0/r_mat, 2))*(np.power(c_mat, 2))))
-
-    # Large distance high grey level emphasis
-    gldzm_features['Fdzm_ldhge'] = np.sum(np.sum(gldzm*(np.power(
-        r_mat, 2))*(np.power(c_mat, 2))))
-
-    # Gray level non-uniformity
-    gldzm_features['Fdzm_glnu'] = np.sum(np.power(pg, 2)) * n_s
->>>>>>> 9a30f03e
 
     # Gray level non-uniformity normalised
     gldzm_features['Fdzm_glnu_norm'] = np.sum(np.power(pg, 2))
 
     # Zone distance non-uniformity
-<<<<<<< HEAD
     gldzm_features['Fdzm_zdnu'] = np.sum(np.power(pd, 2)) * ns
-=======
-    gldzm_features['Fdzm_zdnu'] = np.sum(np.power(pd, 2)) * n_s
->>>>>>> 9a30f03e
 
     # Zone distance non-uniformity normalised
     gldzm_features['Fdzm_zdnu_norm'] = np.sum(np.power(pd, 2))
 
     # Zone percentage
     # Must change the original definition here.
-<<<<<<< HEAD
     gldzm_features['Fdzm_z_perc'] = ns / np.sum(~np.isnan(vol_int[:]))
-=======
-    gldzm_features['Fdzm_z_perc'] = n_s/np.sum(~np.isnan(vol_int[:]))
->>>>>>> 9a30f03e
 
     # Grey level variance
     temp = r_mat * gldzm
     u = np.sum(temp)
-<<<<<<< HEAD
     temp = (np.power(r_mat-u, 2)) * gldzm
-=======
-    temp = (np.power(r_mat - u, 2)) * gldzm
->>>>>>> 9a30f03e
     gldzm_features['Fdzm_gl_var'] = np.sum(temp)
 
     # Zone distance variance
     temp = c_mat * gldzm
     u = np.sum(temp)
-<<<<<<< HEAD
     temp = (np.power(c_mat-u, 2)) * gldzm
-=======
     temp = (np.power(c_mat - u, 2)) * gldzm
->>>>>>> 9a30f03e
     gldzm_features['Fdzm_zd_var'] = np.sum(temp)
 
     # Zone distance entropy
